--- conflicted
+++ resolved
@@ -454,18 +454,11 @@
   for (Int i = -potentialRadius_ + column; i <= Int(potentialRadius_ + column); 
        i++)
     {
-<<<<<<< HEAD
       if (wrapAround) {
         indices.push_back((i + numInputs_) % numInputs_);
       } else if (i >= 0 && i < Int(numInputs_)) {
         indices.push_back(i);
       }
-=======
-      if (wrapAround)
-        indices.push_back((i + numInputs_) % numInputs_);
-      else if (i >= 0 && i < Int(numInputs_))
-        indices.push_back(i);
->>>>>>> 8d5392bb
     }
 
   random_shuffle(indices.begin(),indices.end(),rgen_);
@@ -669,7 +662,6 @@
   overlaps.assign(numColumns_,0);
   connectedSynapses_.rightVecSumAtNZ(inputVector.begin(),inputVector.end(),
     overlaps.begin(),overlaps.end());
-<<<<<<< HEAD
   if (stimulusThreshold_ > 0) {
     for (UInt i = 0; i < numColumns_; i++) {
       if (overlaps[i] < stimulusThreshold_) {
@@ -677,36 +669,20 @@
       }
     }
   }
-=======
-  if (stimulusThreshold_ > 0)
-    for (UInt i = 0; i < numColumns_; i++)
-      if (overlaps[i] < stimulusThreshold_)
-        overlaps[i] = 0;
->>>>>>> 8d5392bb
-  return;
 }
 
 void SpatialPooler::calculateOverlapPct_(vector<UInt>& overlaps,
                                          vector<Real>& overlapPct)
 {
   overlapPct.assign(numColumns_,0);
-<<<<<<< HEAD
   for (UInt i = 0; i < numColumns_; i++) {
     overlapPct[i] = ((Real) overlaps[i]) / connectedCounts_[i];
   }
 }
 
 // Makes a copy of overlaps
-void SpatialPooler::inhibitColumns_(vector<UInt>& overlaps, 
-=======
-  for (UInt i = 0; i < numColumns_; i++)
-    overlapPct[i] = ((Real) overlaps[i]) / connectedCounts_[i];
-}
-
-// Makes a copy of overlaps
 void SpatialPooler::inhibitColumns_(vector<UInt> overlaps, 
->>>>>>> 8d5392bb
-                     vector<UInt>& activeColumns)
+                                    vector<UInt>& activeColumns)
 {
   Real density = localAreaDensity_;
   if (localAreaDensity_ < 0) {
@@ -719,27 +695,18 @@
 
   vector<Real> overlapsReal;
   overlapsReal.resize(numColumns_);
-<<<<<<< HEAD
+
   for (UInt i = 0; i < numColumns_; i++) {
     overlapsReal[i] = overlaps[i] + 0.1 * real_rand();
   }
 
   if (globalInhibition_ || 
-      inhibitionRadius_ > max_element(columnDimensions_)) {
+      inhibitionRadius_ > *max_element(columnDimensions_.begin(),
+                                       columnDimensions_.end())) {
     inhibitColumnsGlobal_(overlapsReal, density, activeColumns);
   } else {
     inhibitColumnsLocal_(overlapsReal, density, activeColumns);
   }
-=======
-  for (UInt i = 0; i < numColumns_; i++)
-    overlapsReal[i] = overlaps[i] + 0.1 * real_rand();
-
-  if (globalInhibition_ || 
-      inhibitionRadius_ > *max_element(columnDimensions_.begin(), 
-                                       columnDimensions_.end()))
-    inhibitColumnsGlobal_(overlapsReal, density, activeColumns);
-  else
-    inhibitColumnsLocal_(overlapsReal, density, activeColumns);
 }
 
 bool SpatialPooler::is_winner_(Real score, vector<scoreCard>& winners,
@@ -768,39 +735,24 @@
     }
   }
   winners.push_back(val);
->>>>>>> 8d5392bb
 }
 
 void SpatialPooler::inhibitColumnsGlobal_(vector<Real>& overlaps, Real density,
                            vector<UInt>& activeColumns)
 {
-<<<<<<< HEAD
-  UInt numActive = (UInt) density * numColumns_;
-  activeColumns_.assign(0, numColumns_);
-  vector<pair<UInt, Real> > winners(0, numActive);  
-  for (UInt i = 0; i < numColumns_; i++) {
-    if (is_winner_(activeColumns_[i], winners)) {
-      add_to_winners_(i,activeColumns_[i], winners);
-=======
   activeColumns.clear();
   UInt numActive = (UInt) (density * numColumns_);
   vector<scoreCard> winners;
   for (UInt i = 0; i < numColumns_; i++) {
     if (is_winner_(overlaps[i], winners, numActive)) {
       add_to_winners_(i,overlaps[i], winners);      
->>>>>>> 8d5392bb
     }
   }
 
   for (UInt i = 0; i < numActive; i++) {
-<<<<<<< HEAD
-    activeColumns_[winners[i]] = 1;
-  }
-=======
     activeColumns.push_back(winners[i].index);
   }
   
->>>>>>> 8d5392bb
 }
 
 void SpatialPooler::inhibitColumnsLocal_(vector<Real>& overlaps, Real density,
